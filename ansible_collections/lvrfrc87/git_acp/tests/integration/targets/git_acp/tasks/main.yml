--- conflicted
+++ resolved
@@ -4,7 +4,6 @@
     repo: "{{ https_repo }}"
     dest: "{{ working_dir }}"
 
-<<<<<<< HEAD
 - name: 10010 - TEST NOTHING TO COMMIT.
   register: result
   git_acp:
@@ -12,24 +11,11 @@
     branch: "master"
     add: [ "." ]
     comment: "Nothing to commit"
-=======
-- name: 10010 - COMMIT | nothing to commit.
-  register: result
-  git_acp:
-    path: "{{ working_dir }}"
-    branch: master
-    add: [ "." ]
-    comment: Nothing to commit
->>>>>>> 115a85fb
     url: "{{ https_repo }}"
 - debug: var=result
 - assert: { that: not result.changed }
 
-<<<<<<< HEAD
 - name: 10020 - FAIL ADD NOT EXISTING FILE.
-=======
-- name: 10020 - ADD FAIL | add not exsisting file.
->>>>>>> 115a85fb
   register: result
   git_acp:
     path: "{{ working_dir }}"
@@ -37,7 +23,6 @@
     comment: "Add not existing file"
     add: [ i_do_not_exsisit.txt ]
     url: "{{ https_repo }}"
-<<<<<<< HEAD
 - debug: var=result
 - assert: { that: not result.changed }
 
@@ -46,24 +31,12 @@
     file1: "{{ lookup('pipe','date +%s%N') }}.txt"
 
 - name: 10040 - CREATE RANDOM FILE.
-=======
-  ignore_errors: true
-- debug: var=result
-- assert: { that: not result.changed }
-
-- name: 10030 -SETUP | set first random file name.
-  set_fact:
-    file1: "{{ lookup('pipe','date +%s%N') }}.txt"
-
-- name: 10040 - SETUP | touch file1.
->>>>>>> 115a85fb
   file:
     path: "{{ working_dir }}{{ item }}"
     state: "touch"
   loop:
     - "{{ file1 }}"
 
-<<<<<<< HEAD
 - name: 10050 - ADD "{{ file1 }}" VIA HTTPS.
   register: result
   environment:
@@ -71,15 +44,6 @@
     GIT_AUTHOR_EMAIL: "me@me.me"
     GIT_COMMITTER_NAME: "me"
     GIT_COMMITTER_EMAIL: "me@me.me"
-=======
-- name: 10050 - HTTPS | add "{{ file1 }}" .
-  register: result
-  environment:
-    GIT_AUTHOR_NAME: me
-    GIT_AUTHOR_EMAIL: me@me.me
-    GIT_COMMITTER_NAME: me
-    GIT_COMMITTER_EMAIL: me@me.me
->>>>>>> 115a85fb
   git_acp:
     path: "{{ working_dir }}"
     branch: "master"
@@ -89,50 +53,30 @@
 - debug: var=result
 - assert: { that: result.changed }
 
-<<<<<<< HEAD
 - name: 10060 - RM "{{ file1 }}".
-=======
-- name: 10060 - SETUP | rm file1.
->>>>>>> 115a85fb
   file:
     path: "{{ working_dir }}{{ item }}"
     state: "absent"
   loop:
     - "{{ file1 }}"
 
-<<<<<<< HEAD
 - name: 10070 - PUSH REMOVE "{{ file1 }}" VIA HTTPS + FORCE.
-=======
-- name: 10070 - HTTPS | assert warning message.
->>>>>>> 115a85fb
-  register: result
-  environment:
-    GIT_AUTHOR_NAME: me
-    GIT_AUTHOR_EMAIL: me@me.me
-    GIT_COMMITTER_NAME: me
-    GIT_COMMITTER_EMAIL: me@me.me
-  git_acp:
-    path: "{{ working_dir }}"
-<<<<<<< HEAD
+  register: result
+  environment:
+    GIT_AUTHOR_NAME: me
+    GIT_AUTHOR_EMAIL: me@me.me
+    GIT_COMMITTER_NAME: me
+    GIT_COMMITTER_EMAIL: me@me.me
+  git_acp:
+    path: "{{ working_dir }}"
     branch: "master"
     comment: "Remove {{ file1 }}."
     add: [ "." ]
     url: "{{ https_repo }}"
     push_force: true
-=======
-    branch: master
-    comment: Add file1.
-    add: [ "." ]
-    url: "{{ https_repo }}"
-    ssh_params:
-      accept_hostkey: true
-      key_file: '{{ github_ssh_private_key }}'
-      ssh_opts: '-o UserKnownHostsFile=/tmp/known_hosts'
->>>>>>> 115a85fb
 - debug: var=result
 - assert: { that: result.warnings }
 
-<<<<<<< HEAD
 - name: 10080 - CREATE RANDOM FILE.
   file:
     path: "{{ working_dir }}{{ item }}"
@@ -141,18 +85,14 @@
     - "{{ file1 }}"
 
 - name: 10090 - ASSERT WARNING MESSAGE SSH PARAMS ON HTTPS URL.
-=======
-- name: 10075 - SSH | fail because ssh:// in GitHub.
->>>>>>> 115a85fb
-  register: result
-  environment:
-    GIT_AUTHOR_NAME: me
-    GIT_AUTHOR_EMAIL: me@me.me
-    GIT_COMMITTER_NAME: me
-    GIT_COMMITTER_EMAIL: me@me.me
-  git_acp:
-    path: "{{ working_dir }}"
-<<<<<<< HEAD
+  register: result
+  environment:
+    GIT_AUTHOR_NAME: me
+    GIT_AUTHOR_EMAIL: me@me.me
+    GIT_COMMITTER_NAME: me
+    GIT_COMMITTER_EMAIL: me@me.me
+  git_acp:
+    path: "{{ working_dir }}"
     branch: "master"
     comment: "Add {{ file1 }}."
     add: [ "." ]
@@ -264,26 +204,11 @@
   file:
     path: "{{ working_dir }}{{ item }}"
     state: "touch"
-=======
-    branch: master
-    comment: fail because ssh in GitHub
-    add: [ "." ]
-    url: "ssh://git@github.com:lvrfrc87/git-acp-test.git"
-  ignore_errors: true
-- debug: var=result
-- assert: { that: not result.changed }
-
-- name: 10077 - SETUP | touch file1.
-  file:
-    path: "{{ working_dir }}{{ item }}"
-    state: touch
->>>>>>> 115a85fb
   loop:
     - "{{ file2 }}"
     - "{{ file3 }}"
     - "{{ file4 }}"
 
-<<<<<<< HEAD
 - name: 10210 - ADD {{ file2 }} ONLY.
   register: result
   environment:
@@ -330,30 +255,16 @@
     - "{{ file4 }}"
 
 - name: 10240 - CREATE TEMP DIRECTORY
-=======
-- name: 10080 - SETUP | create temporary directory.
->>>>>>> 115a85fb
   tempfile:
     state: directory
     suffix: .test
   register: remote_tmp_dir
-<<<<<<< HEAD
 
 - name: 10250 - CHECK ACCEPT HOSTKEY SUPPORT
-=======
-
-- name: 10090 -  SETUP | Record temporary directory.
-  set_fact:
-    remote_tmp_dir: "{{ remote_tmp_dir.path }}"
-    cacheable: true
-
-- name: 10100 - SETUP | check accept_hostkey support.
->>>>>>> 115a85fb
   shell: ssh -o StrictHostKeyChecking=accept-new -V
   register: ssh_supports_accept_hostkey
   ignore_errors: true
 
-<<<<<<< HEAD
 - name: MISSING HOSTKEY TEST
   when: ssh_supports_accept_hostkey.rc != 0
   block:
@@ -370,36 +281,16 @@
         branch: "master"
         comment: "Remove {{ file2 }}"
         add: [ "{{ file2 }}" ]
-=======
-- name: 10110 - SETUP | missing hostkey tests.
-  when: ssh_supports_accept_hostkey.rc != 0
-  block:
-    - name: 10120 - SSH | accept_hostkey when ssh does not support the option
-      git_acp:
-        url: "{{ ssh_repo }}"
-        path: "{{ working_dir }}"
-        branch: master
-        comment: Add .
->>>>>>> 115a85fb
         ssh_params:
           accept_hostkey: true
           key_file: '{{ github_ssh_private_key }}'
           ssh_opts: '-o UserKnownHostsFile={{ remote_tmp_dir }}/known_hosts'
       ignore_errors: true
-<<<<<<< HEAD
     - debug: var=result
     - assert: {that: [result is failed, result.warnings is search("does not support")]}
 
 - name: 10270 - FAIL PUSH SSH REPO WITHOUT ACCEPT_HOSTKEY.
   register: result
-=======
-    - assert:
-        that:
-          - git_result is failed
-          - git_result.warnings is search("does not support")
-
-- name: 10130 - SSH | push ssh://git@github.com repo without accept_hostkey (expected fail)
->>>>>>> 115a85fb
   environment:
     GIT_AUTHOR_NAME: me
     GIT_AUTHOR_EMAIL: me@me.me
@@ -408,18 +299,12 @@
   git_acp:
     url: "{{ ssh_repo }}"
     path: "{{ working_dir }}"
-<<<<<<< HEAD
     branch: "master"
     comment: "Remove {{ file3 }}"
     add: [ "{{ file3 }}" ]
-=======
-    branch: master
-    comment: Add .
->>>>>>> 115a85fb
     ssh_params:
       ssh_opts: '-o UserKnownHostsFile={{ remote_tmp_dir }}/known_hosts'
   ignore_errors: true
-<<<<<<< HEAD
 - debug: var=result
 - assert: { that: result is failed }
 
@@ -438,27 +323,11 @@
         branch: master
         comment: "Remove {{ file4 }}"
         add: [ "{{ file4 }}" ]
-=======
-- assert:
-    that:
-      - git_result is failed
-
-- name: 10140 - SSH | Validate ssh with private host key.
-  when: github_ssh_private_key is defined and ssh_supports_accept_hostkey.rc == 0
-  block:
-    - name: 10150 - SSH | checkout git@github.com repo with accept_hostkey (expected pass)
-      git_acp:
-        path: "{{ working_dir }}"
-        branch: master
-        comment: Add file1.
-        add: [ "{{ file1 }}" ]
->>>>>>> 115a85fb
         url: "{{ ssh_repo }}"
         ssh_params:
           accept_hostkey: true
           key_file: '{{ github_ssh_private_key }}'
           ssh_opts: '-o UserKnownHostsFile={{ remote_tmp_dir }}/known_hosts'
-<<<<<<< HEAD
     - debug: var=result
     - assert: {that: git_result is changed}
 
@@ -471,14 +340,6 @@
 
     - name: 10300 - CHECKOUT SSH://GIT@GITHUB.COM REPO WITH ACCEPT_HOSTKEY (EXPECTED PASS)
       register: result
-=======
-      register: git_result
-    - assert:
-        that:
-          - git_result is changed
-
-    - name: 10160 - SSH| checkout ssh://git@github.com repo with accept_hostkey (expected pass).
->>>>>>> 115a85fb
       git_acp:
         path: "{{ working_dir }}"
         branch: master
@@ -489,104 +350,22 @@
           accept_hostkey: false # should already have been accepted
           key_file: '{{ github_ssh_private_key }}'
           ssh_opts: '-o UserKnownHostsFile={{ remote_tmp_dir }}/known_hosts'
-<<<<<<< HEAD
     - debug: var=result
     - assert: {that: git_result is changed}
 
     - name: 10310 - REMOVE GITHUB.COM HOSTKEY FROM KNOWN_HOSTS
-=======
-      register: git_result
-    - assert:
-        that:
-          - git_result is changed
-
-    - name: 10170 - SSH | Remove github.com hostkey from known_hosts
->>>>>>> 115a85fb
       lineinfile:
         dest: '{{ remote_tmp_dir }}/known_hosts'
         regexp: "github.com"
         state: absent
 
-<<<<<<< HEAD
     - name: 10174 - DEBUG DEFAULT REMOTE SET
-=======
-    - name: 10180 - SETUP | debug default remote set.
->>>>>>> 115a85fb
       shell: git -C "{{ working_dir }}" remote get-url --all origin
       register: remote
     - debug: var=remote
 
-<<<<<<< HEAD
 - name: 10174 - DELETE TEMP DIRECTORY
   file:
     path: "{{ remote_tmp_dir }}"
     state: absent
-  no_log: true
-=======
-- name: 10190 - SETUP | delete temporary directory
-  file:
-    path: "{{ remote_tmp_dir }}"
-    state: absent
-  no_log: true
-
-
-- name: 10200 - SETUP | Create a temporary origin directory
-  register: _pull_src
-  tempfile:
-    state: directory
-
-- name: 10210 - SETUP | Create a temporary destination directory
-  register: _pull_dest
-  tempfile:
-    state: directory
-
-- name: 10220 - SETUP | Init origin directory
-  shell:
-    chdir: "{{ _pull_src }}"
-    cmd: |
-      git init
-      touch a.txt
-      git add -A
-      git checkout -b main
-      git commit -m 'commit 1'
-
-- name: 10230 - SETUP | Clone into destination
-  git:
-    repo: "{{ _pull_src }}"
-    dest: "{{ _pull_dest }}"
-
-- name: 10240 - SETUP | Evolve src repo
-  shell:
-    chdir: "{{ _pull_src }}"
-    cmd: |
-      touch b.txt
-      git add -A
-      git commit -m 'commit 2'
-
-- name: 10250 - SETUP | Add a file to destination repo
-  file:
-    path: "{{ _pull_dest }}/c.txt"
-    state: file
-
-- name: 10260 - PUSH | ACP without pull fails
-  register: _acp
-  ignore_errors: true
-  git_acp:
-    add: [ "c.txt" ]
-    branch: main
-    comment: commit 3
-    path: "{{ _pull_dest }}"
-    url: "{{ _pull_src }}"
-- name: Assert last task failed
-  assert:
-    that: _acp is failed
-
-- name: 10270 - PUSH | ACP with pull works
-  git_acp:
-    add: [ "c.txt" ]
-    branch: main
-    comment: commit 3
-    path: "{{ _pull_dest }}"
-    pull: true
-    url: "{{ _pull_src }}"
->>>>>>> 115a85fb
+  no_log: true